package in_toto

import (
	"bytes"
	"errors"
	"fmt"
	"io/ioutil"
	"os"
	"os/exec"
	"path/filepath"
	"reflect"
	"syscall"

	"github.com/shibumi/go-pathspec"
)

// ErrSymCycle signals a detected symlink cycle in our RecordArtifacts() function.
var ErrSymCycle = errors.New("symlink cycle detected")

// ErrUnsupportedHashAlgorithm signals a missing hash mapping in getHashMapping
var ErrUnsupportedHashAlgorithm = errors.New("unsupported hash algorithm detected")

// visitedSymlinks is a hashset that contains all paths that we have visited.
var visitedSymlinks Set

/*
RecordArtifact reads and hashes the contents of the file at the passed path
using sha256 and returns a map in the following format:

	{
		"<path>": {
			"sha256": <hex representation of hash>
		}
	}

If reading the file fails, the first return value is nil and the second return
value is the error.
NOTE: For cross-platform consistency Windows-style line separators (CRLF) are
normalized to Unix-style line separators (LF) before hashing file contents.
*/
func RecordArtifact(path string, hashAlgorithms []string) (map[string]interface{}, error) {
	supportedHashMappings := getHashMapping()
	// Read file from passed path
	contents, err := ioutil.ReadFile(path)
	hashedContentsMap := make(map[string]interface{})
	if err != nil {
		return nil, err
	}
	// "Normalize" file contents. We convert all line separators to '\n'
	// for keeping operating system independence
	contents = bytes.ReplaceAll(contents, []byte("\r\n"), []byte("\n"))

	// Create a map of all the hashes present in the hash_func list
	for _, element := range hashAlgorithms {
		if _, ok := supportedHashMappings[element]; !ok {
			return nil, fmt.Errorf("%w: %s", ErrUnsupportedHashAlgorithm, element)
		}
		h := supportedHashMappings[element]
		result := fmt.Sprintf("%x", hashToHex(h(), contents))
		hashedContentsMap[element] = result
	}

	// Return it in a format that is conformant with link metadata artifacts
	return hashedContentsMap, nil
}

/*
RecordArtifacts is a wrapper around recordArtifacts.
RecordArtifacts initializes a set for storing visited symlinks,
calls recordArtifacts and deletes the set if no longer needed.
recordArtifacts walks through the passed slice of paths, traversing
subdirectories, and calls RecordArtifact for each file. It returns a map in
the following format:

	{
		"<path>": {
			"sha256": <hex representation of hash>
		},
		"<path>": {
		"sha256": <hex representation of hash>
		},
		...
	}

If recording an artifact fails the first return value is nil and the second
return value is the error.
*/
func RecordArtifacts(paths []string, hashAlgorithms []string, gitignorePatterns []string) (evalArtifacts map[string]interface{}, err error) {
	// Make sure to initialize a fresh hashset for every RecordArtifacts call
	visitedSymlinks = NewSet()
	evalArtifacts, err = recordArtifacts(paths, hashAlgorithms, gitignorePatterns)
	// pass result and error through
	return evalArtifacts, err
}

/*
recordArtifacts walks through the passed slice of paths, traversing
subdirectories, and calls RecordArtifact for each file. It returns a map in
the following format:

	{
		"<path>": {
			"sha256": <hex representation of hash>
		},
		"<path>": {
		"sha256": <hex representation of hash>
		},
		...
	}

If recording an artifact fails the first return value is nil and the second
return value is the error.
*/
func recordArtifacts(paths []string, hashAlgorithms []string, gitignorePatterns []string) (map[string]interface{}, error) {
	artifacts := make(map[string]interface{})
	for _, path := range paths {
		err := filepath.Walk(path,
			func(path string, info os.FileInfo, err error) error {
				// Abort if Walk function has a problem,
				// e.g. path does not exist
				if err != nil {
					return err
				}
				// We need to call pathspec.GitIgnore inside of our filepath.Walk, because otherwise
				// we will not catch all paths. Just imagine a path like "." and a pattern like "*.pub".
				// If we would call pathspec outside of the filepath.Walk this would not match.
				ignore, err := pathspec.GitIgnore(gitignorePatterns, path)
				if err != nil {
					return err
				}
				if ignore {
					return nil
				}
				// Don't hash directories
				if info.IsDir() {
					return nil
				}

				// check for symlink and evaluate the last element in a symlink
				// chain via filepath.EvalSymlinks. We use EvalSymlinks here,
				// because with os.Readlink() we would just read the next
				// element in a possible symlink chain. This would mean more
				// iterations. infoMode()&os.ModeSymlink uses the file
				// type bitmask to check for a symlink.
				if info.Mode()&os.ModeSymlink == os.ModeSymlink {
					// return with error if we detect a symlink cycle
					if ok := visitedSymlinks.Has(path); ok {
						// this error will get passed through
						// to RecordArtifacts()
						return ErrSymCycle
					}
					evalSym, err := filepath.EvalSymlinks(path)
					if err != nil {
						return err
					}
					// add symlink to visitedSymlinks set
					// this way, we know which link we have visited already
					// if we visit a symlink twice, we have detected a symlink cycle
					visitedSymlinks.Add(path)
					// We recursively call RecordArtifacts() to follow
					// the new path.
					evalArtifacts, evalErr := recordArtifacts([]string{evalSym}, hashAlgorithms, gitignorePatterns)
					if evalErr != nil {
						return evalErr
					}
					for key, value := range evalArtifacts {
						artifacts[key] = value
					}
					return nil
				}
				artifact, err := RecordArtifact(path, hashAlgorithms)
				// Abort if artifact can't be recorded, e.g.
				// due to file permissions
				if err != nil {
					return err
				}
				artifacts[path] = artifact
				return nil
			})

		if err != nil {
			return nil, err
		}
	}

	return artifacts, nil
}

/*
waitErrToExitCode converts an error returned by Cmd.wait() to an exit code.  It
returns -1 if no exit code can be inferred.
*/
func waitErrToExitCode(err error) int {
	// If there's no exit code, we return -1
	retVal := -1

	// See https://stackoverflow.com/questions/10385551/get-exit-code-go
	if err != nil {
		if exiterr, ok := err.(*exec.ExitError); ok {
			// The program has exited with an exit code != 0
			// This works on both Unix and Windows. Although package
			// syscall is generally platform dependent, WaitStatus is
			// defined for both Unix and Windows and in both cases has
			// an ExitStatus() method with the same signature.
			if status, ok := exiterr.Sys().(syscall.WaitStatus); ok {
				retVal = status.ExitStatus()
			}
		}
	} else {
		retVal = 0
	}

	return retVal
}

/*
RunCommand executes the passed command in a subprocess.  The first element of
cmdArgs is used as executable and the rest as command arguments.  It captures
and returns stdout, stderr and exit code.  The format of the returned map is:

	{
		"return-value": <exit code>,
		"stdout": "<standard output>",
		"stderr": "<standard error>"
	}

If the command cannot be executed or no pipes for stdout or stderr can be
created the first return value is nil and the second return value is the error.
NOTE: Since stdout and stderr are captured, they cannot be seen during the
command execution.
*/
func RunCommand(cmdArgs []string, runDir string) (map[string]interface{}, error) {

	cmd := exec.Command(cmdArgs[0], cmdArgs[1:]...)
<<<<<<< HEAD

=======
>>>>>>> ced95e46
	if runDir != "" {
		cmd.Dir = runDir
	}

	stderrPipe, err := cmd.StderrPipe()
	if err != nil {
		return nil, err
	}
	stdoutPipe, err := cmd.StdoutPipe()
	if err != nil {
		return nil, err
	}

	if err := cmd.Start(); err != nil {
		return nil, err
	}

	// TODO: duplicate stdout, stderr
	stdout, _ := ioutil.ReadAll(stdoutPipe)
	stderr, _ := ioutil.ReadAll(stderrPipe)

	retVal := waitErrToExitCode(cmd.Wait())

	return map[string]interface{}{
		"return-value": float64(retVal),
		"stdout":       string(stdout),
		"stderr":       string(stderr),
	}, nil
}

/*
InTotoRun executes commands, e.g. for software supply chain steps or
inspections of an in-toto layout, and creates and returns corresponding link
metadata.  Link metadata contains recorded products at the passed productPaths
and materials at the passed materialPaths.  The returned link is wrapped in a
Metablock object.  If command execution or artifact recording fails the first
return value is an empty Metablock and the second return value is the error.
*/
func InTotoRun(name string, runDir string, materialPaths []string, productPaths []string,
<<<<<<< HEAD
	cmdArgs []string, key Key, hashAlgorithms []string, gitignorePatterns []string) (Metablock, error) {
=======
	cmdArgs []string) (Metablock, error) {
>>>>>>> ced95e46
	var linkMb Metablock
	materials, err := RecordArtifacts(materialPaths, hashAlgorithms, gitignorePatterns)
	if err != nil {
		return linkMb, err
	}

	byProducts, err := RunCommand(cmdArgs, runDir)
	if err != nil {
		return linkMb, err
	}

	products, err := RecordArtifacts(productPaths, hashAlgorithms, gitignorePatterns)
	if err != nil {
		return linkMb, err
	}

	linkMb.Signed = Link{
		Type:        "link",
		Name:        name,
		Materials:   materials,
		Products:    products,
		ByProducts:  byProducts,
		Command:     cmdArgs,
		Environment: map[string]interface{}{},
	}
	linkMb.Signatures = []Signature{}
	// We use a new feature from Go1.13 here, to check the key struct.
	// IsZero() will return True, if the key hasn't been initialized
	// with other values than the default ones.
	if !reflect.ValueOf(key).IsZero() {
		if err := linkMb.Sign(key); err != nil {
			return linkMb, err
		}
	}
	return linkMb, nil
}<|MERGE_RESOLUTION|>--- conflicted
+++ resolved
@@ -232,10 +232,7 @@
 func RunCommand(cmdArgs []string, runDir string) (map[string]interface{}, error) {
 
 	cmd := exec.Command(cmdArgs[0], cmdArgs[1:]...)
-<<<<<<< HEAD
-
-=======
->>>>>>> ced95e46
+
 	if runDir != "" {
 		cmd.Dir = runDir
 	}
@@ -275,11 +272,8 @@
 return value is an empty Metablock and the second return value is the error.
 */
 func InTotoRun(name string, runDir string, materialPaths []string, productPaths []string,
-<<<<<<< HEAD
 	cmdArgs []string, key Key, hashAlgorithms []string, gitignorePatterns []string) (Metablock, error) {
-=======
-	cmdArgs []string) (Metablock, error) {
->>>>>>> ced95e46
+
 	var linkMb Metablock
 	materials, err := RecordArtifacts(materialPaths, hashAlgorithms, gitignorePatterns)
 	if err != nil {
