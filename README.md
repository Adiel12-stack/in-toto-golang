--- conflicted
+++ resolved
@@ -119,7 +119,6 @@
   in-toto run [flags]
 
 Flags:
-<<<<<<< HEAD
   -c, --cert string                       Path to a PEM formatted certificate that corresponds with
                                           the provided key.
   -e, --exclude stringArray               path patterns to match paths that should not be recorded as 0
@@ -141,6 +140,9 @@
   -n, --name string                       Name used to associate the resulting link metadata
                                           with the corresponding step defined in an in-toto
                                           layout.
+        --normalize-line-endings          Enable line normalization in order to support different
+                                          operating systems. It is done by replacing all line separators
+                                          with a new line character.
   -d, --metadata-directory string         directory to store link metadata (default "./")
   -p, --products stringArray              Paths to files or directories, whose paths and hashes
                                           are stored in the resulting link metadata after the
@@ -150,38 +152,6 @@
                                           calling process's current directory. The runDir directory must
                                           exist, be writable, and not be a symlink.
       --spiffe-workload-api-path string   uds path for spiffe workload api
-=======
-  -c, --cert string                 Path to a PEM formatted certificate that corresponds with
-                                    the provided key.
-  -e, --exclude stringArray         Path patterns to match paths that should not be recorded as 0
-                                    ‘materials’ or ‘products’. Passed patterns override patterns defined
-                                    in environment variables or config files. See Config docs for details.
-  -h, --help                        help for run
-  -k, --key string                  Path to a PEM formatted private key file used to sign
-                                    the resulting link metadata.
-  -l, --lstrip-paths stringArray    Path prefixes used to left-strip artifact paths before storing
-                                    them to the resulting link metadata. If multiple prefixes
-                                    are specified, only a single prefix can match the path of
-                                    any artifact and that is then left-stripped. All prefixes
-                                    are checked to ensure none of them are a left substring
-                                    of another.
-  -m, --materials stringArray       Paths to files or directories, whose paths and hashes
-                                    are stored in the resulting link metadata before the
-                                    command is executed. Symlinks are followed.
-  -d, --metadata-directory string   Directory to store link metadata (default "./")
-  -n, --name string                 Name used to associate the resulting link metadata
-                                    with the corresponding step defined in an in-toto layout.
-      --normalize-line-endings      Enable line normalization in order to support different
-                                    operating systems. It is done by replacing all line separators
-                                    with a new line character.
-  -p, --products stringArray        Paths to files or directories, whose paths and hashes
-                                    are stored in the resulting link metadata after the
-                                    command is executed. Symlinks are followed.
-  -r, --run-dir string              runDir specifies the working directory of the command.
-                                    If runDir is the empty string, the command will run in the
-                                    calling process's current directory. The runDir directory must
-                                    exist, be writable, and not be a symlink.
->>>>>>> 7bdfdb1a
 ```
 
 ### sign
@@ -248,7 +218,6 @@
   stop        Records and adds the paths and hashes of the passed products to the link metadata file and updates the signature.
 
 Flags:
-<<<<<<< HEAD
   -c, --cert string                       Path to a PEM formatted certificate that corresponds with the provided key.
   -e, --exclude stringArray               Path patterns to match paths that should not be recorded as 
                                           ‘materials’ or ‘products’. Passed patterns override patterns defined
@@ -268,34 +237,12 @@
   -n, --name string                       name for the resulting link metadata file.
                                           It is also used to associate the link with a step defined
                                           in an in-toto layout.
+      --normalize-line-endings            Enable line normalization in order to support different
+                                          operating systems. It is done by replacing all line separators
+                                          with a new line character.
       --spiffe-workload-api-path string   uds path for spiffe workload api
-=======
-  -c, --cert string                 Path to a PEM formatted certificate that corresponds
-                                    with the provided key.
-  -e, --exclude stringArray         Path patterns to match paths that should not be recorded as 
-                                    ‘materials’ or ‘products’. Passed patterns override patterns defined
-                                    in environment variables or config files. See Config docs for details.
-  -h, --help                        help for record
-  -k, --key string                  Path to a private key file to sign the resulting link metadata.
-                                    The keyid prefix is used as an infix for the link metadata filename,
-                                    i.e. ‘<name>.<keyid prefix>.link’. See ‘–key-type’ for available
-                                    formats. Passing one of ‘–key’ or ‘–gpg’ is required.
-  -l, --lstrip-paths stringArray    Path prefixes used to left-strip artifact paths before storing
-                                    them to the resulting link metadata. If multiple prefixes
-                                    are specified, only a single prefix can match the path of
-                                    any artifact and that is then left-stripped. All prefixes
-                                    are checked to ensure none of them are a left substring
-                                    of another.
-  -d, --metadata-directory string   Directory to store link metadata (default "./")
-  -n, --name string                 Name for the resulting link metadata file.
-                                    It is also used to associate the link with a step defined
-                                    in an in-toto layout.
-      --normalize-line-endings      Enable line normalization in order to support different
-                                    operating systems. It is done by replacing all line separators
-                                    with a new line character.
 
 Use "in-toto record [command] --help" for more information about a command.
->>>>>>> 7bdfdb1a
 ```
 
 ### Completion
