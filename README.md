# In-toto Go implementation
[![build](https://github.com/in-toto/in-toto-golang/workflows/build/badge.svg)](https://github.com/in-toto/in-toto-golang/actions?query=workflow%3Abuild) [![Coverage Status](https://coveralls.io/repos/github/in-toto/in-toto-golang/badge.svg)](https://coveralls.io/github/in-toto/in-toto-golang) [![PkgGoDev](https://pkg.go.dev/badge/github.com/in-toto/in-toto-golang)](https://pkg.go.dev/github.com/in-toto/in-toto-golang) [![Go Report Card](https://goreportcard.com/badge/github.com/in-toto/in-toto-golang)](https://goreportcard.com/report/github.com/in-toto/in-toto-golang)


Go implementation of the
[in-toto Python reference implementation](https://github.com/in-toto/in-toto).

## Docs

To read the documentation along with some examples, run:

```bash
godoc -http :8080
```

and navigate to `localhost:8080/pkg/github.com/in-toto/in-toto-golang/in_toto/`

## Example

A very simple example, just to help you starting:

```go
package main

import (
	"time"
	toto "github.com/in-toto/in-toto-golang/in_toto"
)

func main() {
	t := time.Now()
	t = t.Add(30 * 24 * time.Hour)

	var keys = make(map[string]toto.Key)

	var metablock = toto.Metablock{
		Signed: toto.Layout{
			Type: "layout",
			Expires:  t.Format("2006-01-02T15:04:05Z"),
			Steps: []toto.Step{},
			Inspect: []toto.Inspection{},
			Keys:  keys,
		},
	}

	var key toto.Key

	key.LoadKey("keys/alice", "rsassa-pss-sha256", []string{"sha256", "sha512"})

	metablock.Sign(key)

	metablock.Dump("root.layout")
}
```

## Running the Demo

To run the demo, pull down the source code, install Go, and run `make test-verify`.
This will use openssl to generate a certificate chain.

To run the demo using Spire, pull down the source code, install Go and Docker, and run `make test-spiffe-verify`.

SPIFFE compliant Leaf certificates are generated with SVIDs corresponding to functionaries. These certificates are consumed by in-toto to sign link-meta data and the layout policy.

During the in-toto verification process, `certificate constraints` are checked to ensure the build step link meta-data was signed with the correct SVID.

## Building

Download the source, run `make build`.

## CLI

```text
Usage:
  in-toto [command]

Available Commands:
  help        Help about any command
  key         Key management commands
  record      Creates a signed link metadata file in two steps, in order to provide evidence for supply chain steps that cannot be carried out by a single command
  run         Executes the passed command and records paths and hashes of 'materials'
  sign        Provides command line interface to sign in-toto link or layout metadata
  verify      Verify that the software supply chain of the delivered product

Flags:
  -h, --help                              help for in-toto

Use "in-toto [command] --help" for more information about a command.
```

### key

```text
Key management commands

Usage:
  in-toto key [command]

Available Commands:
  id          Output the key id for a given key
  layout      Output the key layout for a given key in <KEYID>: <KEYOBJ> format

Flags:
  -h, --help   help for key

Use "in-toto key [command] --help" for more information about a command.
```

### run

```text
Executes the passed command and records paths and hashes of 'materials' (i.e.
files before command execution) and 'products' (i.e. files after command
execution) and stores them together with other information (executed command,
return value, stdout, stderr, ...) to a link metadata file, which is signed
with the passed key.  Returns nonzero value on failure and zero otherwise.

Usage:
  in-toto run [flags]

Flags:
<<<<<<< HEAD
  -c, --cert string                       Path to a PEM formatted certificate that corresponds with
                                          the provided key.
  -e, --exclude stringArray               path patterns to match paths that should not be recorded as 0
                                          ‘materials’ or ‘products’. Passed patterns override patterns defined
                                          in environment variables or config files. See Config docs for details.
  -h, --help                              help for run
  -k, --key string                        Path to a PEM formatted private key file used to sign
                                          the resulting link metadata. (passing one of '--key'
                                          or '--gpg' is required) 
  -l, --lstrip-paths stringArray          path prefixes used to left-strip artifact paths before storing
                                          them to the resulting link metadata. If multiple prefixes
                                          are specified, only a single prefix can match the path of
                                          any artifact and that is then left-stripped. All prefixes
                                          are checked to ensure none of them are a left substring
                                          of another.
  -m, --materials stringArray             Paths to files or directories, whose paths and hashes
                                          are stored in the resulting link metadata before the
                                          command is executed. Symlinks are followed.
  -n, --name string                       Name used to associate the resulting link metadata
                                          with the corresponding step defined in an in-toto
                                          layout.
  -d, --metadata-directory string         directory to store link metadata (default "./")
  -p, --products stringArray              Paths to files or directories, whose paths and hashes
                                          are stored in the resulting link metadata after the
                                          command is executed. Symlinks are followed.
  -r, --run-dir string                    runDir specifies the working directory of the command.
                                          If runDir is the empty string, the command will run in the
                                          calling process's current directory. The runDir directory must
                                          exist, be writable, and not be a symlink.
  -d, --output-directory string           directory to store link metadata (default "./")
  -p, --products stringArray              Paths to files or directories, whose paths and hashes
                                          are stored in the resulting link metadata after the
                                          command is executed. Symlinks are followed.
      --spiffe-workload-api-path string   uds path for spiffe workload api
=======
  -c, --cert string                Path to a PEM formatted certificate that corresponds with
                                   the provided key.
  -e, --exclude stringArray        path patterns to match paths that should not be recorded as 0
                                   ‘materials’ or ‘products’. Passed patterns override patterns defined
                                   in environment variables or config files. See Config docs for details.
  -h, --help                       help for run
  -k, --key string                 Path to a PEM formatted private key file used to sign
                                   the resulting link metadata. (passing one of '--key'
                                   or '--gpg' is required) 
  -l, --lstrip-paths stringArray   path prefixes used to left-strip artifact paths before storing
                                   them to the resulting link metadata. If multiple prefixes
                                   are specified, only a single prefix can match the path of
                                   any artifact and that is then left-stripped. All prefixes
                                   are checked to ensure none of them are a left substring
                                   of another.
  -m, --materials stringArray      Paths to files or directories, whose paths and hashes
                                   are stored in the resulting link metadata before the
                                   command is executed. Symlinks are followed.
  -n, --name string                Name used to associate the resulting link metadata
                                   with the corresponding step defined in an in-toto
                                   layout.
  -d, --metadata-directory string  directory to store link metadata (default "./")
  -p, --products stringArray       Paths to files or directories, whose paths and hashes
                                   are stored in the resulting link metadata after the
                                   command is executed. Symlinks are followed.
  -r, --run-dir string             runDir specifies the working directory of the command.
                                   If runDir is the empty string, the command will run in the
                                   calling process's current directory. The runDir directory must
                                   exist, be writable, and not be a symlink.
>>>>>>> 5de83372
```

### sign

```text
Provides command line interface to sign in-toto link or layout metadata

Usage:
  in-toto sign [flags]

Flags:
  -f, --file string     Path to link or layout file to be signed or verified.
  -h, --help            help for sign
  -k, --key string      Path to PEM formatted private key used to sign the passed 
                        root layout's signature(s). Passing exactly one key using
                        '--layout-key' is required.
  -o, --output string   Path to store metadata file to be signed
```

### verify

```text
in-toto-verify is the main verification tool of the suite, and 
it is used to verify that the software supply chain of the delivered 
product was carried out as defined in the passed in-toto supply chain 
layout. Evidence for supply chain steps must be available in the form 
of link metadata files named ‘<step name>.<functionary keyid prefix>.link’.

Usage:
  in-toto verify [flags]

Flags:
  -h, --help                         help for verify
  -i, --intermediate-certs strings   Path(s) to PEM formatted certificates, used as intermediaries to verify
                                     the chain of trust to the layout's trusted root. These will be used in
                                     addition to any intermediates in the layout.
  -l, --layout string                Path to root layout specifying the software supply chain to be verified
  -k, --layout-keys strings          Path(s) to PEM formatted public key(s), used to verify the passed 
                                     root layout's signature(s). Passing at least one key using
                                     '--layout-keys' is required. For each passed key the layout
                                     must carry a valid signature.
  -d, --link-dir string              Path to directory where link metadata files for steps defined in 
                                     the root layout should be loaded from. If not passed links are 
                                     loaded from the current working directory.
```

### record

```text
Creates a signed link metadata file in two steps, in order to provide
evidence for supply chain steps that cannot be carried out by a single command
(for which ‘in-toto-run’ should be used). It returns a non-zero value on
failure and zero otherwise.

Usage:
  in-toto record [command]

Available Commands:
  start       Creates a preliminary link file recording the paths and hashes of the passed materials and signs it with the passed functionary’s key.
  stop        Records and adds the paths and hashes of the passed products to the link metadata file and updates the signature.

Flags:
<<<<<<< HEAD
  -c, --cert string                       Path to a PEM formatted certificate that corresponds with the provided key.
  -e, --exclude stringArray               Path patterns to match paths that should not be recorded as 
                                          ‘materials’ or ‘products’. Passed patterns override patterns defined
                                          in environment variables or config files. See Config docs for details.
  -h, --help                              help for record
  -k, --key string                        Path to a private key file to sign the resulting link metadata.
                                          The keyid prefix is used as an infix for the link metadata filename,
                                          i.e. ‘<name>.<keyid prefix>.link’. See ‘–key-type’ for available
                                          formats. Passing one of ‘–key’ or ‘–gpg’ is required.
  -l, --lstrip-paths stringArray          Path prefixes used to left-strip artifact paths before storing
                                          them to the resulting link metadata. If multiple prefixes
                                          are specified, only a single prefix can match the path of
                                          any artifact and that is then left-stripped. All prefixes
                                          are checked to ensure none of them are a left substring
                                          of another.
  -d, --metadata-directory string         directory to store link metadata (default "./")
  -n, --name string                       name for the resulting link metadata file.
                                          It is also used to associate the link with a step defined
                                          in an in-toto layout.
      --spiffe-workload-api-path string   uds path for spiffe workload api
```

### Completion

```text
Generate completion script
Usage:
  in-toto completion [bash|zsh|fish|powershell]

Flags:
  -h, --help   help for completion
```

#### Bash

```shell
$ source <(in-toto completion bash)
# To load completions for each session, execute once:
# Linux (the target location may differ depending on your distro):
$ in-toto completion bash > /etc/bash_completion.d/in-toto
# macOS:
$ in-toto completion bash > /usr/local/etc/bash_completion.d/in-toto
```

#### Zsh

```shell
# If shell completion is not already enabled in your environment,
# you will need to enable it.  You can execute the following once:
$ echo "autoload -U compinit; compinit" >> ~/.zshrc
# To load completions for each session, execute once:
$ in-toto completion zsh > "${fpath[1]}/_in-toto"
# You will need to start a new shell for this setup to take effect.
```

#### Fish

```shell
fish:
$ in-toto completion fish | source
# To load completions for each session, execute once:
$ in-toto completion fish > ~/.config/fish/completions/in-toto.fish
```

#### PowerShell

```shell
PS> in-toto completion powershell | Out-String | Invoke-Expression
# To load completions for every new session, run:
PS> in-toto completion powershell > in-toto.ps1
# and source this file from your PowerShell profile.
=======
  -c, --cert string                Path to a PEM formatted certificate that corresponds with the provided key.
  -e, --exclude stringArray        Path patterns to match paths that should not be recorded as 
                                   ‘materials’ or ‘products’. Passed patterns override patterns defined
                                   in environment variables or config files. See Config docs for details.
  -h, --help                       help for record
  -k, --key string                 Path to a private key file to sign the resulting link metadata.
                                   The keyid prefix is used as an infix for the link metadata filename,
                                   i.e. ‘<name>.<keyid prefix>.link’. See ‘–key-type’ for available
                                   formats. Passing one of ‘–key’ or ‘–gpg’ is required.
  -l, --lstrip-paths stringArray   Path prefixes used to left-strip artifact paths before storing
                                   them to the resulting link metadata. If multiple prefixes
                                   are specified, only a single prefix can match the path of
                                   any artifact and that is then left-stripped. All prefixes
                                   are checked to ensure none of them are a left substring
                                   of another.
  -d, --metadata-directory string  directory to store link metadata (default "./")
  -n, --name string                name for the resulting link metadata file.
                                   It is also used to associate the link with a step defined
                                   in an in-toto layout.

Use "in-toto record [command] --help" for more information about a command.
>>>>>>> 5de83372
```

### Completion

```text
Generate completion script
Usage:
  in-toto completion [bash|zsh|fish|powershell]

Flags:
  -h, --help   help for completion
```

#### Bash

```shell
$ source <(in-toto completion bash)
# To load completions for each session, execute once:
# Linux (the target location may differ depending on your distro):
$ in-toto completion bash > /etc/bash_completion.d/in-toto
# macOS:
$ in-toto completion bash > /usr/local/etc/bash_completion.d/in-toto
```

#### Zsh

```shell
# If shell completion is not already enabled in your environment,
# you will need to enable it.  You can execute the following once:
$ echo "autoload -U compinit; compinit" >> ~/.zshrc
# To load completions for each session, execute once:
$ in-toto completion zsh > "${fpath[1]}/_in-toto"
# You will need to start a new shell for this setup to take effect.
```

#### Fish

```shell
fish:
$ in-toto completion fish | source
# To load completions for each session, execute once:
$ in-toto completion fish > ~/.config/fish/completions/in-toto.fish
```

#### PowerShell

```shell
PS> in-toto completion powershell | Out-String | Invoke-Expression
# To load completions for every new session, run:
PS> in-toto completion powershell > in-toto.ps1
# and source this file from your PowerShell profile.
```

## Layout Certificate Constraints

Currently the following constraints supported:

```json
{
  "cert_constraints": [{
    "common_name": "write-code.example.com",
      "dns_names": [
        ""
      ],
      "emails": [
        ""
      ],
      "organizations": [
        "*"
      ],
      "roots": [
        "*"
      ],
      "uris": [
        "spiffe://example.com/write-code"
      ]
  }, {
    "uris": [],
    "common_names": ["Some User"]
  }]
}
```

## Not (yet) supported

This golang implementation was focused on verification on admission controllers
and kubectl plugins. As such, it focused on providing a strong, auditable set
of core functions rather than a broad and (possibly) unstable feature set. In
other words, we believe that the current feature set is stable enough for
production use.

If any of these features are necessary for your use case please let us know and
we will try to provide them as soon as possible!

* [GPG keys](https://github.com/in-toto/in-toto-golang/issues/26)<|MERGE_RESOLUTION|>--- conflicted
+++ resolved
@@ -119,7 +119,6 @@
   in-toto run [flags]
 
 Flags:
-<<<<<<< HEAD
   -c, --cert string                       Path to a PEM formatted certificate that corresponds with
                                           the provided key.
   -e, --exclude stringArray               path patterns to match paths that should not be recorded as 0
@@ -149,42 +148,7 @@
                                           If runDir is the empty string, the command will run in the
                                           calling process's current directory. The runDir directory must
                                           exist, be writable, and not be a symlink.
-  -d, --output-directory string           directory to store link metadata (default "./")
-  -p, --products stringArray              Paths to files or directories, whose paths and hashes
-                                          are stored in the resulting link metadata after the
-                                          command is executed. Symlinks are followed.
       --spiffe-workload-api-path string   uds path for spiffe workload api
-=======
-  -c, --cert string                Path to a PEM formatted certificate that corresponds with
-                                   the provided key.
-  -e, --exclude stringArray        path patterns to match paths that should not be recorded as 0
-                                   ‘materials’ or ‘products’. Passed patterns override patterns defined
-                                   in environment variables or config files. See Config docs for details.
-  -h, --help                       help for run
-  -k, --key string                 Path to a PEM formatted private key file used to sign
-                                   the resulting link metadata. (passing one of '--key'
-                                   or '--gpg' is required) 
-  -l, --lstrip-paths stringArray   path prefixes used to left-strip artifact paths before storing
-                                   them to the resulting link metadata. If multiple prefixes
-                                   are specified, only a single prefix can match the path of
-                                   any artifact and that is then left-stripped. All prefixes
-                                   are checked to ensure none of them are a left substring
-                                   of another.
-  -m, --materials stringArray      Paths to files or directories, whose paths and hashes
-                                   are stored in the resulting link metadata before the
-                                   command is executed. Symlinks are followed.
-  -n, --name string                Name used to associate the resulting link metadata
-                                   with the corresponding step defined in an in-toto
-                                   layout.
-  -d, --metadata-directory string  directory to store link metadata (default "./")
-  -p, --products stringArray       Paths to files or directories, whose paths and hashes
-                                   are stored in the resulting link metadata after the
-                                   command is executed. Symlinks are followed.
-  -r, --run-dir string             runDir specifies the working directory of the command.
-                                   If runDir is the empty string, the command will run in the
-                                   calling process's current directory. The runDir directory must
-                                   exist, be writable, and not be a symlink.
->>>>>>> 5de83372
 ```
 
 ### sign
@@ -247,7 +211,6 @@
   stop        Records and adds the paths and hashes of the passed products to the link metadata file and updates the signature.
 
 Flags:
-<<<<<<< HEAD
   -c, --cert string                       Path to a PEM formatted certificate that corresponds with the provided key.
   -e, --exclude stringArray               Path patterns to match paths that should not be recorded as 
                                           ‘materials’ or ‘products’. Passed patterns override patterns defined
@@ -268,80 +231,6 @@
                                           It is also used to associate the link with a step defined
                                           in an in-toto layout.
       --spiffe-workload-api-path string   uds path for spiffe workload api
-```
-
-### Completion
-
-```text
-Generate completion script
-Usage:
-  in-toto completion [bash|zsh|fish|powershell]
-
-Flags:
-  -h, --help   help for completion
-```
-
-#### Bash
-
-```shell
-$ source <(in-toto completion bash)
-# To load completions for each session, execute once:
-# Linux (the target location may differ depending on your distro):
-$ in-toto completion bash > /etc/bash_completion.d/in-toto
-# macOS:
-$ in-toto completion bash > /usr/local/etc/bash_completion.d/in-toto
-```
-
-#### Zsh
-
-```shell
-# If shell completion is not already enabled in your environment,
-# you will need to enable it.  You can execute the following once:
-$ echo "autoload -U compinit; compinit" >> ~/.zshrc
-# To load completions for each session, execute once:
-$ in-toto completion zsh > "${fpath[1]}/_in-toto"
-# You will need to start a new shell for this setup to take effect.
-```
-
-#### Fish
-
-```shell
-fish:
-$ in-toto completion fish | source
-# To load completions for each session, execute once:
-$ in-toto completion fish > ~/.config/fish/completions/in-toto.fish
-```
-
-#### PowerShell
-
-```shell
-PS> in-toto completion powershell | Out-String | Invoke-Expression
-# To load completions for every new session, run:
-PS> in-toto completion powershell > in-toto.ps1
-# and source this file from your PowerShell profile.
-=======
-  -c, --cert string                Path to a PEM formatted certificate that corresponds with the provided key.
-  -e, --exclude stringArray        Path patterns to match paths that should not be recorded as 
-                                   ‘materials’ or ‘products’. Passed patterns override patterns defined
-                                   in environment variables or config files. See Config docs for details.
-  -h, --help                       help for record
-  -k, --key string                 Path to a private key file to sign the resulting link metadata.
-                                   The keyid prefix is used as an infix for the link metadata filename,
-                                   i.e. ‘<name>.<keyid prefix>.link’. See ‘–key-type’ for available
-                                   formats. Passing one of ‘–key’ or ‘–gpg’ is required.
-  -l, --lstrip-paths stringArray   Path prefixes used to left-strip artifact paths before storing
-                                   them to the resulting link metadata. If multiple prefixes
-                                   are specified, only a single prefix can match the path of
-                                   any artifact and that is then left-stripped. All prefixes
-                                   are checked to ensure none of them are a left substring
-                                   of another.
-  -d, --metadata-directory string  directory to store link metadata (default "./")
-  -n, --name string                name for the resulting link metadata file.
-                                   It is also used to associate the link with a step defined
-                                   in an in-toto layout.
-
-Use "in-toto record [command] --help" for more information about a command.
->>>>>>> 5de83372
 ```
 
 ### Completion
